--- conflicted
+++ resolved
@@ -926,13 +926,8 @@
       "dev": true
     },
     "cc-znp": {
-<<<<<<< HEAD
       "version": "git+https://github.com/Koenkk/cc-znp.git#099b16a894cdc22184d44d3c9c9e74bc6c0e966e",
       "from": "git+https://github.com/Koenkk/cc-znp.git#099b16a894cdc22184d44d3c9c9e74bc6c0e966e",
-=======
-      "version": "git+https://github.com/Koenkk/cc-znp.git#11ade99a218a01a2258cfa63200dac478c957351",
-      "from": "git+https://github.com/Koenkk/cc-znp.git#11ade99a218a01a2258cfa63200dac478c957351",
->>>>>>> 39d6a8e2
       "requires": {
         "debug": "^4.1.1",
         "enum": "^2.5.0",
@@ -2906,14 +2901,14 @@
       "integrity": "sha1-FQStJSMVjKpA20onh8sBQRmU6k8="
     },
     "fsevents": {
-      "version": "1.2.7",
-      "resolved": "https://registry.npmjs.org/fsevents/-/fsevents-1.2.7.tgz",
-      "integrity": "sha512-Pxm6sI2MeBD7RdD12RYsqaP0nMiwx8eZBXCa6z2L+mRHm2DYrOYwihmhjpkdjUHwQhslWQjRpEgNq4XvBmaAuw==",
+      "version": "1.2.8",
+      "resolved": "https://registry.npmjs.org/fsevents/-/fsevents-1.2.8.tgz",
+      "integrity": "sha512-tPvHgPGB7m40CZ68xqFGkKuzN+RnpGmSV+hgeKxhRpbxdqKXUFJGC3yonBOLzQBcJyGpdZFDfCsdOC2KFsXzeA==",
       "dev": true,
       "optional": true,
       "requires": {
-        "nan": "^2.9.2",
-        "node-pre-gyp": "^0.10.0"
+        "nan": "^2.12.1",
+        "node-pre-gyp": "^0.12.0"
       },
       "dependencies": {
         "abbrev": {
@@ -2991,12 +2986,12 @@
           "optional": true
         },
         "debug": {
-          "version": "2.6.9",
+          "version": "4.1.1",
           "bundled": true,
           "dev": true,
           "optional": true,
           "requires": {
-            "ms": "2.0.0"
+            "ms": "^2.1.1"
           }
         },
         "deep-extend": {
@@ -3167,24 +3162,24 @@
           }
         },
         "ms": {
-          "version": "2.0.0",
+          "version": "2.1.1",
           "bundled": true,
           "dev": true,
           "optional": true
         },
         "needle": {
-          "version": "2.2.4",
+          "version": "2.3.0",
           "bundled": true,
           "dev": true,
           "optional": true,
           "requires": {
-            "debug": "^2.1.2",
+            "debug": "^4.1.0",
             "iconv-lite": "^0.4.4",
             "sax": "^1.2.4"
           }
         },
         "node-pre-gyp": {
-          "version": "0.10.3",
+          "version": "0.12.0",
           "bundled": true,
           "dev": true,
           "optional": true,
@@ -3212,13 +3207,13 @@
           }
         },
         "npm-bundled": {
-          "version": "1.0.5",
+          "version": "1.0.6",
           "bundled": true,
           "dev": true,
           "optional": true
         },
         "npm-packlist": {
-          "version": "1.2.0",
+          "version": "1.4.1",
           "bundled": true,
           "dev": true,
           "optional": true,
@@ -3357,7 +3352,7 @@
           "optional": true
         },
         "semver": {
-          "version": "5.6.0",
+          "version": "5.7.0",
           "bundled": true,
           "dev": true,
           "optional": true
@@ -7054,21 +7049,12 @@
       }
     },
     "zigbee-shepherd": {
-<<<<<<< HEAD
       "version": "git+https://github.com/Koenkk/zigbee-shepherd.git#c726e880a064f1d2b5e2c464d1f6d6a2ae7e1952",
       "from": "git+https://github.com/Koenkk/zigbee-shepherd.git#c726e880a064f1d2b5e2c464d1f6d6a2ae7e1952",
       "requires": {
         "areq": "^0.2.0",
         "busyman": "^0.3.0",
         "cc-znp": "git+https://github.com/Koenkk/cc-znp.git#099b16a894cdc22184d44d3c9c9e74bc6c0e966e",
-=======
-      "version": "git+https://github.com/Koenkk/zigbee-shepherd.git#a8b5828200140adf4de83457508576f6879f7ec1",
-      "from": "git+https://github.com/Koenkk/zigbee-shepherd.git#a8b5828200140adf4de83457508576f6879f7ec1",
-      "requires": {
-        "areq": "^0.2.0",
-        "busyman": "^0.3.0",
-        "cc-znp": "git+https://github.com/Koenkk/cc-znp.git#11ade99a218a01a2258cfa63200dac478c957351",
->>>>>>> 39d6a8e2
         "debug": "^3.2.6",
         "objectbox": "^0.3.0",
         "proving": "^0.1.0",
